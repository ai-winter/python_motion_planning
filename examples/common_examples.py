--- conflicted
+++ resolved
@@ -6,11 +6,7 @@
 """
 import pandas as pd
 import sys, os
-<<<<<<< HEAD
 sys.path.insert(0, '/Users/hermanbr/Master/IN5060/python_motion_planning/src')
-=======
-sys.path.insert(0, '/Users/anund/in5060/python_motion_planning/src')
->>>>>>> 430a6324
 sys.path.append(os.path.dirname(os.path.dirname(os.path.abspath(__file__))))
 from python_motion_planning import *
 
@@ -41,12 +37,7 @@
     inner_obstacles.remove((1,1,5))
     inner_obstacles.remove((5,5,7))
 
-<<<<<<< HEAD
-    grid_env.update(obstacles=obstacles)
-    #print(grid_env.obstacles)
-=======
     grid_env.inner_obstacles = inner_obstacles
->>>>>>> 430a6324
 
     """
     map_env = Map(51, 31, 1)
@@ -67,7 +58,6 @@
 
     """
     # -------------global planners-------------
-<<<<<<< HEAD
     algorithm_name = []
     x_size = []
     y_size = []
@@ -88,12 +78,6 @@
     # plt = DStarLite(start=(5, 5), goal=(45, 25), env=grid_env)
     plt = Dijkstra(start=(1, 1, 1), goal=(7, 7, 7), env=grid_env)
     plt_in_array(plt)
-=======
-    # plt = AStar(start=(5, 5, 1), goal=(8, 8, 8), env=grid_env)
-    # plt = DStar(start=(5, 5), goal=(45, 25), env=grid_env)
-    # plt = DStarLite(start=(5, 5), goal=(45, 25), env=grid_env)
-    plt = Dijkstra(start=(5, 5, 1), goal=(8, 8, 8), env=grid_env)
->>>>>>> 430a6324
     # plt = GBFS(start=(5, 5), goal=(45, 25), env=grid_env)
     # plt = JPS(start=(5, 5, 5), goal=(45, 25, 5), env=grid_env)
     # plt_in_array(plt)
